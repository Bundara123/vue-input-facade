--- conflicted
+++ resolved
@@ -2,42 +2,24 @@
 const CONFIG_KEY = core.CONFIG_KEY
 
 export default {
-<<<<<<< HEAD
-  bind: function(el, { value, modifiers }) {
-=======
   bind: (el, { value, modifiers }, vnode) => {
->>>>>>> 90958374
     el = core.getInputElement(el)
     el.addEventListener('input', core.inputHandler, true)
 
     el[CONFIG_KEY] = {
       config: core.normalizeConfig(value, modifiers)
-<<<<<<< HEAD
-      // TODO: if we set this here it won't try to mask on initial value
-      // should this be a default bahaviour?
-      // oldValue: el.value
-=======
->>>>>>> 90958374
     }
 
     // set initial value
     core.updateValue(el, vnode)
   },
 
-<<<<<<< HEAD
-  update: (el, { value, oldValue, modifiers }) => {
-=======
   update: (el, { value, oldValue, modifiers }, vnode) => {
->>>>>>> 90958374
     el = core.getInputElement(el)
 
     if (value !== oldValue) {
       el[CONFIG_KEY].config = core.normalizeConfig(value, modifiers)
-<<<<<<< HEAD
-      core.updateValue(el, { force: true })
-=======
       core.updateValue(el, vnode, { force: true })
->>>>>>> 90958374
     } else {
       core.updateValue(el, vnode)
     }
